--- conflicted
+++ resolved
@@ -31,16 +31,11 @@
   bool default_front_camera = 2;
   bool front_camera_available = 3;
   bool back_camera_available = 4;
-<<<<<<< HEAD
-  DarkModeProto dark_mode_status = 5;
-  FlashModeProto flash_mode_status = 6;
-
-  bool demo_switch_setting = 7; // for the switch setting
-  DemoMultipleProto demo_multiple_setting = 8; // for the popup setting
-=======
   DarkMode dark_mode_status = 5;
   FlashMode flash_mode_status = 6;
   AspectRatio aspect_ratio_status = 7;
   CaptureMode capture_mode_status = 8;
->>>>>>> 841795b4
+
+  bool demo_switch_setting = 9; // for the switch setting
+  DemoMultiple demo_multiple_setting = 10;
 }