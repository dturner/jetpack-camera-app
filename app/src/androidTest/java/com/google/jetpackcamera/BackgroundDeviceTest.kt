/*
 * Copyright (C) 2023 The Android Open Source Project
 *
 * Licensed under the Apache License, Version 2.0 (the "License");
 * you may not use this file except in compliance with the License.
 * You may obtain a copy of the License at
 *
 *      http://www.apache.org/licenses/LICENSE-2.0
 *
 * Unless required by applicable law or agreed to in writing, software
 * distributed under the License is distributed on an "AS IS" BASIS,
 * WITHOUT WARRANTIES OR CONDITIONS OF ANY KIND, either express or implied.
 * See the License for the specific language governing permissions and
 * limitations under the License.
 */
package com.google.jetpackcamera

import android.os.Build
import androidx.compose.ui.test.isDisplayed
import androidx.compose.ui.test.junit4.createEmptyComposeRule
import androidx.compose.ui.test.onNodeWithTag
import androidx.compose.ui.test.performClick
import androidx.test.ext.junit.runners.AndroidJUnit4
import androidx.test.platform.app.InstrumentationRegistry
import androidx.test.rule.GrantPermissionRule
import androidx.test.uiautomator.By
import androidx.test.uiautomator.UiDevice
<<<<<<< HEAD
import com.google.jetpackcamera.feature.quicksettings.ui.QUICK_SETTINGS_CAPTURE_MODE
=======
import androidx.test.uiautomator.Until
import com.google.common.truth.Truth.assertThat
import com.google.common.truth.TruthJUnit.assume
import com.google.jetpackcamera.feature.preview.ui.CAPTURE_BUTTON
import com.google.jetpackcamera.feature.quicksettings.ui.QUICK_SETTINGS_CAPTURE_MODE_BUTTON
>>>>>>> 0082078f
import com.google.jetpackcamera.feature.quicksettings.ui.QUICK_SETTINGS_DROP_DOWN
import com.google.jetpackcamera.feature.quicksettings.ui.QUICK_SETTINGS_FLIP_CAMERA_BUTTON
import com.google.jetpackcamera.feature.quicksettings.ui.QUICK_SETTINGS_RATIO_1_1_BUTTON
import com.google.jetpackcamera.feature.quicksettings.ui.QUICK_SETTINGS_RATIO_BUTTON
import org.junit.Before
import org.junit.Rule
import org.junit.Test
import org.junit.runner.RunWith

@RunWith(AndroidJUnit4::class)
class BackgroundDeviceTest {
    @get:Rule
    val cameraPermissionRule: GrantPermissionRule =
        GrantPermissionRule.grant(android.Manifest.permission.CAMERA)

    @get:Rule
    val composeTestRule = createEmptyComposeRule()

    private val instrumentation = InstrumentationRegistry.getInstrumentation()
    private val uiDevice = UiDevice.getInstance(instrumentation)

    private fun backgroundThenForegroundApp() {
        uiDevice.pressHome()
        uiDevice.pressRecentApps()
        uiDevice.pressRecentApps()

        // Wait for the app to return to the foreground
        uiDevice.wait(
            Until.hasObject(By.pkg("com.google.jetpackcamera")),
            APP_START_TIMEOUT_MILLIS
        )
    }

    @Before
    fun setUp() {
        assertThat(uiDevice.isScreenOn).isTrue()
    }

    @Test
    fun background_foreground() = runScenarioTest<MainActivity> {
        // Wait for the capture button to be displayed
        composeTestRule.waitUntil(timeoutMillis = APP_START_TIMEOUT_MILLIS) {
            composeTestRule.onNodeWithTag(CAPTURE_BUTTON).isDisplayed()
        }

        backgroundThenForegroundApp()
    }

    @Test
    fun flipCamera_then_background_foreground() = runScenarioTest<MainActivity> {
        // Wait for the capture button to be displayed
        composeTestRule.waitUntil(timeoutMillis = APP_START_TIMEOUT_MILLIS) {
            composeTestRule.onNodeWithTag(CAPTURE_BUTTON).isDisplayed()
        }

        // Navigate to quick settings
        composeTestRule.onNodeWithTag(QUICK_SETTINGS_DROP_DOWN)
            .assertExists()
            .performClick()

        // Click the flip camera button
        composeTestRule.onNodeWithTag(QUICK_SETTINGS_FLIP_CAMERA_BUTTON)
            .assertExists()
            .performClick()

        // Exit quick settings
        composeTestRule.onNodeWithTag(QUICK_SETTINGS_DROP_DOWN)
            .assertExists()
            .performClick()

        backgroundThenForegroundApp()
    }

    @Test
    fun setAspectRatio_then_background_foreground() = runScenarioTest<MainActivity> {
        // Wait for the capture button to be displayed
        composeTestRule.waitUntil(timeoutMillis = APP_START_TIMEOUT_MILLIS) {
            composeTestRule.onNodeWithTag(CAPTURE_BUTTON).isDisplayed()
        }

        // Navigate to quick settings
        composeTestRule.onNodeWithTag(QUICK_SETTINGS_DROP_DOWN)
            .assertExists()
            .performClick()

        // Click the ratio button
        composeTestRule.onNodeWithTag(QUICK_SETTINGS_RATIO_BUTTON)
            .assertExists()
            .performClick()

        // Click the 1:1 ratio button
        composeTestRule.onNodeWithTag(QUICK_SETTINGS_RATIO_1_1_BUTTON)
            .assertExists()
            .performClick()

        // Exit quick settings
        composeTestRule.onNodeWithTag(QUICK_SETTINGS_DROP_DOWN)
            .assertExists()
            .performClick()

        backgroundThenForegroundApp()
    }

    private fun assumeSupportsSingleStream() {
        // The GMD emulators with API <=28 do not support single-stream configs.
        assume().that(Build.HARDWARE == "ranchu" && Build.VERSION.SDK_INT <= 28).isFalse()
    }

    @Test
<<<<<<< HEAD
    fun toggleCaptureMode_then_background_foreground() {
        uiDevice.findObject(By.res(QUICK_SETTINGS_DROP_DOWN)).click()
        uiDevice.findObject(By.res(QUICK_SETTINGS_FLIP_CAMERA_BUTTON)).click()
        uiDevice.findObject(By.res(QUICK_SETTINGS_CAPTURE_MODE)).click()
        uiDevice.findObject(By.res(QUICK_SETTINGS_DROP_DOWN)).click()
        uiDevice.waitForIdle(2000)
=======
    fun toggleCaptureMode_then_background_foreground() = runScenarioTest<MainActivity> {
        // Skip this test on devices that don't support single stream
        assumeSupportsSingleStream()

        // Wait for the capture button to be displayed
        composeTestRule.waitUntil(timeoutMillis = APP_START_TIMEOUT_MILLIS) {
            composeTestRule.onNodeWithTag(CAPTURE_BUTTON).isDisplayed()
        }

        // Navigate to quick settings
        composeTestRule.onNodeWithTag(QUICK_SETTINGS_DROP_DOWN)
            .assertExists()
            .performClick()

        // Click the flip camera button
        composeTestRule.onNodeWithTag(QUICK_SETTINGS_CAPTURE_MODE_BUTTON)
            .assertExists()
            .performClick()

        // Exit quick settings
        composeTestRule.onNodeWithTag(QUICK_SETTINGS_DROP_DOWN)
            .assertExists()
            .performClick()

>>>>>>> 0082078f
        backgroundThenForegroundApp()
    }
}<|MERGE_RESOLUTION|>--- conflicted
+++ resolved
@@ -25,15 +25,12 @@
 import androidx.test.rule.GrantPermissionRule
 import androidx.test.uiautomator.By
 import androidx.test.uiautomator.UiDevice
-<<<<<<< HEAD
-import com.google.jetpackcamera.feature.quicksettings.ui.QUICK_SETTINGS_CAPTURE_MODE
-=======
 import androidx.test.uiautomator.Until
 import com.google.common.truth.Truth.assertThat
 import com.google.common.truth.TruthJUnit.assume
 import com.google.jetpackcamera.feature.preview.ui.CAPTURE_BUTTON
 import com.google.jetpackcamera.feature.quicksettings.ui.QUICK_SETTINGS_CAPTURE_MODE_BUTTON
->>>>>>> 0082078f
+import com.google.jetpackcamera.feature.quicksettings.ui.QUICK_SETTINGS_CAPTURE_MODE
 import com.google.jetpackcamera.feature.quicksettings.ui.QUICK_SETTINGS_DROP_DOWN
 import com.google.jetpackcamera.feature.quicksettings.ui.QUICK_SETTINGS_FLIP_CAMERA_BUTTON
 import com.google.jetpackcamera.feature.quicksettings.ui.QUICK_SETTINGS_RATIO_1_1_BUTTON
@@ -143,14 +140,6 @@
     }
 
     @Test
-<<<<<<< HEAD
-    fun toggleCaptureMode_then_background_foreground() {
-        uiDevice.findObject(By.res(QUICK_SETTINGS_DROP_DOWN)).click()
-        uiDevice.findObject(By.res(QUICK_SETTINGS_FLIP_CAMERA_BUTTON)).click()
-        uiDevice.findObject(By.res(QUICK_SETTINGS_CAPTURE_MODE)).click()
-        uiDevice.findObject(By.res(QUICK_SETTINGS_DROP_DOWN)).click()
-        uiDevice.waitForIdle(2000)
-=======
     fun toggleCaptureMode_then_background_foreground() = runScenarioTest<MainActivity> {
         // Skip this test on devices that don't support single stream
         assumeSupportsSingleStream()
@@ -175,7 +164,6 @@
             .assertExists()
             .performClick()
 
->>>>>>> 0082078f
         backgroundThenForegroundApp()
     }
 }