/*
 * Copyright (C) 2024 The Android Open Source Project
 *
 * Licensed under the Apache License, Version 2.0 (the "License");
 * you may not use this file except in compliance with the License.
 * You may obtain a copy of the License at
 *
 *      http://www.apache.org/licenses/LICENSE-2.0
 *
 * Unless required by applicable law or agreed to in writing, software
 * distributed under the License is distributed on an "AS IS" BASIS,
 * WITHOUT WARRANTIES OR CONDITIONS OF ANY KIND, either express or implied.
 * See the License for the specific language governing permissions and
 * limitations under the License.
 */
package com.google.jetpackcamera

import android.app.Instrumentation
import android.content.ComponentName
import android.content.Context
import android.content.Intent
import android.net.Uri
import android.os.Environment
import androidx.activity.result.ActivityResultRegistry
import androidx.activity.result.contract.ActivityResultContract
import androidx.activity.result.contract.ActivityResultContracts
import androidx.core.app.ActivityOptionsCompat
import androidx.test.core.app.ActivityScenario
import androidx.test.core.app.ApplicationProvider
import androidx.test.ext.junit.runners.AndroidJUnit4
import androidx.test.platform.app.InstrumentationRegistry
import androidx.test.rule.GrantPermissionRule
import androidx.test.uiautomator.By
import androidx.test.uiautomator.UiDevice
import androidx.test.uiautomator.Until
<<<<<<< HEAD
import com.google.jetpackcamera.feature.preview.ui.CAPTURE_BUTTON_TAG
import com.google.jetpackcamera.feature.preview.ui.IMAGE_CAPTURE_FAIL_TAG
import com.google.jetpackcamera.feature.preview.ui.IMAGE_CAPTURE_SUCCESS_TAG
=======
import com.google.jetpackcamera.feature.preview.ui.CAPTURE_BUTTON
import com.google.jetpackcamera.feature.preview.ui.IMAGE_CAPTURE_SUCCESS_TOAST
>>>>>>> db6b6d46
import java.io.File
import java.net.URLConnection
import kotlinx.coroutines.test.runTest
import org.junit.Rule
import org.junit.Test
import org.junit.runner.RunWith

@RunWith(AndroidJUnit4::class)
internal class ImageCaptureDeviceTest {
    // TODO(b/319733374): Return bitmap for external mediastore capture without URI

    @get:Rule
    val permissionsRule: GrantPermissionRule =
        GrantPermissionRule.grant(*(APP_REQUIRED_PERMISSIONS).toTypedArray())

    private val instrumentation = InstrumentationRegistry.getInstrumentation()
    private var activityScenario: ActivityScenario<MainActivity>? = null
    private val uiDevice = UiDevice.getInstance(instrumentation)

    @Test
    fun image_capture() = runTest {
        val timeStamp = System.currentTimeMillis()
        activityScenario = ActivityScenario.launch(MainActivity::class.java)
        uiDevice.wait(
            Until.findObject(By.res(CAPTURE_BUTTON)),
            5000
        )
        uiDevice.findObject(By.res(CAPTURE_BUTTON)).click()
        uiDevice.wait(
            Until.findObject(By.res(IMAGE_CAPTURE_SUCCESS_TOAST)),
            5000
        )
        assert(deleteFilesInDirAfterTimestamp(timeStamp))
    }

    @Test
    fun image_capture_external() = runTest {
        val timeStamp = System.currentTimeMillis()
        val uri = getTestUri(timeStamp)
        getTestRegistry {
            activityScenario = ActivityScenario.launchActivityForResult(it)
            uiDevice.wait(
<<<<<<< HEAD
                Until.findObject(By.res(CAPTURE_BUTTON_TAG)),
                5000
            )
            uiDevice.findObject(By.res(CAPTURE_BUTTON_TAG)).click()
=======
                Until.findObject(By.res(CAPTURE_BUTTON)),
                5000
            )
            uiDevice.findObject(By.res(CAPTURE_BUTTON)).click()
>>>>>>> db6b6d46
            uiDevice.wait(
                Until.findObject(By.res(IMAGE_CAPTURE_SUCCESS_TAG)),
                5000
            )
            activityScenario!!.result
        }.register("key", TEST_CONTRACT) { result ->
            assert(result)
            assert(doesImageFileExist(uri))
        }.launch(uri)
        deleteFilesInDirAfterTimestamp(timeStamp)
    }

    @Test
    fun image_capture_external_illegal_uri() = runTest {
        val timeStamp = System.currentTimeMillis()
        val inputUri = Uri.parse("asdfasdf")
        getTestRegistry {
            activityScenario = ActivityScenario.launchActivityForResult(it)
            uiDevice.wait(
<<<<<<< HEAD
                Until.findObject(By.res(CAPTURE_BUTTON_TAG)),
                5000
            )
            uiDevice.findObject(By.res(CAPTURE_BUTTON_TAG)).click()
=======
                Until.findObject(By.res(CAPTURE_BUTTON)),
                5000
            )
            uiDevice.findObject(By.res(CAPTURE_BUTTON)).click()
>>>>>>> db6b6d46
            uiDevice.wait(
                Until.findObject(By.res(IMAGE_CAPTURE_FAIL_TAG)),
                5000
            )
            uiDevice.pressBack()
            activityScenario!!.result
        }.register("key_illegal_uri", TEST_CONTRACT) { result ->
            assert(!result)
        }.launch(inputUri)
        deleteFilesInDirAfterTimestamp(timeStamp)
    }

    private fun doesImageFileExist(uri: Uri): Boolean {
        val file = File(uri.path)
        if (file.exists()) {
            val mimeType = URLConnection.guessContentTypeFromName(uri.path)
            return mimeType != null && mimeType.startsWith("image")
        }
        return false
    }

    private fun deleteFilesInDirAfterTimestamp(timeStamp: Long): Boolean {
        var hasDeletedFile = false
        for (file in File(DIR_PATH).listFiles()) {
            if (file.lastModified() >= timeStamp) {
                file.delete()
                if (file.exists()) {
                    file.getCanonicalFile().delete()
                    if (file.exists()) {
                        instrumentation.targetContext.applicationContext.deleteFile(file.getName())
                    }
                }
                hasDeletedFile = true
            }
        }
        return hasDeletedFile
    }

    private fun getTestRegistry(
        launch: (Intent) -> Instrumentation.ActivityResult
    ): ActivityResultRegistry {
        val testRegistry = object : ActivityResultRegistry() {
            override fun <I, O> onLaunch(
                requestCode: Int,
                contract: ActivityResultContract<I, O>,
                input: I,
                options: ActivityOptionsCompat?
            ) {
                // contract.create
                val launchIntent = contract.createIntent(
                    ApplicationProvider.getApplicationContext(),
                    input
                )
                val result: Instrumentation.ActivityResult = launch(launchIntent)
                dispatchResult(requestCode, result.resultCode, result.resultData)
            }
        }
        return testRegistry
    }

    private fun getTestUri(timeStamp: Long): Uri {
        return Uri.fromFile(
            File(
                Environment.getExternalStoragePublicDirectory(Environment.DIRECTORY_PICTURES),
                "$timeStamp.jpg"
            )
        )
    }

    companion object {
        val DIR_PATH: String =
            Environment.getExternalStoragePublicDirectory(Environment.DIRECTORY_PICTURES).path

        val TEST_CONTRACT = object : ActivityResultContracts.TakePicture() {
            override fun createIntent(context: Context, uri: Uri): Intent {
                return super.createIntent(context, uri).apply {
                    component = ComponentName(
                        "com.google.jetpackcamera",
                        "com.google.jetpackcamera.MainActivity"
                    )
                }
            }
        }
    }
}<|MERGE_RESOLUTION|>--- conflicted
+++ resolved
@@ -33,14 +33,9 @@
 import androidx.test.uiautomator.By
 import androidx.test.uiautomator.UiDevice
 import androidx.test.uiautomator.Until
-<<<<<<< HEAD
 import com.google.jetpackcamera.feature.preview.ui.CAPTURE_BUTTON_TAG
 import com.google.jetpackcamera.feature.preview.ui.IMAGE_CAPTURE_FAIL_TAG
 import com.google.jetpackcamera.feature.preview.ui.IMAGE_CAPTURE_SUCCESS_TAG
-=======
-import com.google.jetpackcamera.feature.preview.ui.CAPTURE_BUTTON
-import com.google.jetpackcamera.feature.preview.ui.IMAGE_CAPTURE_SUCCESS_TOAST
->>>>>>> db6b6d46
 import java.io.File
 import java.net.URLConnection
 import kotlinx.coroutines.test.runTest
@@ -83,17 +78,10 @@
         getTestRegistry {
             activityScenario = ActivityScenario.launchActivityForResult(it)
             uiDevice.wait(
-<<<<<<< HEAD
                 Until.findObject(By.res(CAPTURE_BUTTON_TAG)),
                 5000
             )
             uiDevice.findObject(By.res(CAPTURE_BUTTON_TAG)).click()
-=======
-                Until.findObject(By.res(CAPTURE_BUTTON)),
-                5000
-            )
-            uiDevice.findObject(By.res(CAPTURE_BUTTON)).click()
->>>>>>> db6b6d46
             uiDevice.wait(
                 Until.findObject(By.res(IMAGE_CAPTURE_SUCCESS_TAG)),
                 5000
@@ -113,17 +101,10 @@
         getTestRegistry {
             activityScenario = ActivityScenario.launchActivityForResult(it)
             uiDevice.wait(
-<<<<<<< HEAD
                 Until.findObject(By.res(CAPTURE_BUTTON_TAG)),
                 5000
             )
             uiDevice.findObject(By.res(CAPTURE_BUTTON_TAG)).click()
-=======
-                Until.findObject(By.res(CAPTURE_BUTTON)),
-                5000
-            )
-            uiDevice.findObject(By.res(CAPTURE_BUTTON)).click()
->>>>>>> db6b6d46
             uiDevice.wait(
                 Until.findObject(By.res(IMAGE_CAPTURE_FAIL_TAG)),
                 5000
