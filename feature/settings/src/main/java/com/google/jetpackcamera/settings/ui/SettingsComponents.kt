--- conflicted
+++ resolved
@@ -50,15 +50,10 @@
 import com.google.jetpackcamera.settings.R
 import com.google.jetpackcamera.settings.model.AspectRatio
 import com.google.jetpackcamera.settings.model.CameraAppSettings
-<<<<<<< HEAD
-import com.google.jetpackcamera.settings.model.DemoMultipleStatus
-import com.google.jetpackcamera.settings.model.FlashModeStatus
-
-=======
 import com.google.jetpackcamera.settings.model.CaptureMode
 import com.google.jetpackcamera.settings.model.DarkMode
 import com.google.jetpackcamera.settings.model.FlashMode
->>>>>>> 841795b4
+import com.google.jetpackcamera.settings.model.DemoMultiple
 
 /**
  * MAJOR SETTING UI COMPONENTS
@@ -261,7 +256,7 @@
 }
 
 @Composable
-fun DemoMultipleSetting(currentDemoPopupValue: DemoMultipleStatus, setDemoMultipleStatus: (DemoMultipleStatus) -> Unit) {
+fun DemoMultipleSetting(currentDemoPopupValue: DemoMultiple, setDemoMultipleStatus: (DemoMultiple) -> Unit) {
     BasicPopupSetting(title = stringResource(id = R.string.demo_multiple_choice_title),
         description = stringResource(id = R.string.demo_multiple_choice_description) + currentDemoPopupValue,
         // use string resources, i just want this to stay short ^^
@@ -270,20 +265,20 @@
             Column(Modifier.selectableGroup()) {
                 // you can shove another composable object in here, but for now, we'll be putting in single
                 // choice radio buttons to select from
-                ChoiceRow(
+                SingleChoiceSelector(
                     text = stringResource(id = R.string.demo_choice_apple),
-                    selected = currentDemoPopupValue == DemoMultipleStatus.APPLE,
-                    onClick = { setDemoMultipleStatus(DemoMultipleStatus.APPLE) }
-                )
-                ChoiceRow(
+                    selected = currentDemoPopupValue == DemoMultiple.APPLE,
+                    onClick = { setDemoMultipleStatus(DemoMultiple.APPLE) }
+                )
+                SingleChoiceSelector(
                     text = stringResource(id = R.string.demo_choice_banana),
-                    selected = currentDemoPopupValue == DemoMultipleStatus.BANANA,
-                    onClick = { setDemoMultipleStatus(DemoMultipleStatus.BANANA) }
-                )
-                ChoiceRow(
+                    selected = currentDemoPopupValue == DemoMultiple.BANANA,
+                    onClick = { setDemoMultipleStatus(DemoMultiple.BANANA) }
+                )
+                SingleChoiceSelector(
                     text = stringResource(id = R.string.demo_choice_cantaloupe),
-                    selected = currentDemoPopupValue == DemoMultipleStatus.CANTALOUPE,
-                    onClick = { setDemoMultipleStatus(DemoMultipleStatus.CANTALOUPE) }
+                    selected = currentDemoPopupValue == DemoMultiple.CANTALOUPE,
+                    onClick = { setDemoMultipleStatus(DemoMultiple.CANTALOUPE) }
                 )
             }
         }
