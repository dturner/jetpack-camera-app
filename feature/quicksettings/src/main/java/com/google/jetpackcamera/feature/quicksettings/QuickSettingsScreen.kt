/*
 * Copyright (C) 2023 The Android Open Source Project
 *
 * Licensed under the Apache License, Version 2.0 (the "License");
 * you may not use this file except in compliance with the License.
 * You may obtain a copy of the License at
 *
 *      http://www.apache.org/licenses/LICENSE-2.0
 *
 * Unless required by applicable law or agreed to in writing, software
 * distributed under the License is distributed on an "AS IS" BASIS,
 * WITHOUT WARRANTIES OR CONDITIONS OF ANY KIND, either express or implied.
 * See the License for the specific language governing permissions and
 * limitations under the License.
 */
package com.google.jetpackcamera.feature.quicksettings

import androidx.activity.compose.BackHandler
import androidx.compose.animation.animateColorAsState
import androidx.compose.animation.core.animateFloatAsState
import androidx.compose.animation.core.tween
import androidx.compose.foundation.background
import androidx.compose.foundation.clickable
import androidx.compose.foundation.layout.Arrangement
import androidx.compose.foundation.layout.Column
import androidx.compose.foundation.layout.fillMaxSize
import androidx.compose.foundation.layout.padding
import androidx.compose.runtime.Composable
import androidx.compose.runtime.getValue
import androidx.compose.runtime.mutableStateOf
import androidx.compose.runtime.remember
import androidx.compose.runtime.setValue
import androidx.compose.ui.Alignment
import androidx.compose.ui.Modifier
import androidx.compose.ui.draw.alpha
import androidx.compose.ui.graphics.Color
import androidx.compose.ui.platform.testTag
import androidx.compose.ui.res.dimensionResource
import com.google.jetpackcamera.feature.quicksettings.ui.ExpandedQuickSetRatio
<<<<<<< HEAD
import com.google.jetpackcamera.feature.quicksettings.ui.QUICK_SETTINGS_CAPTURE_MODE
=======
import com.google.jetpackcamera.feature.quicksettings.ui.QUICK_SETTINGS_CAPTURE_MODE_BUTTON
>>>>>>> 0082078f
import com.google.jetpackcamera.feature.quicksettings.ui.QUICK_SETTINGS_FLASH_BUTTON
import com.google.jetpackcamera.feature.quicksettings.ui.QUICK_SETTINGS_FLIP_CAMERA_BUTTON
import com.google.jetpackcamera.feature.quicksettings.ui.QUICK_SETTINGS_RATIO_BUTTON
import com.google.jetpackcamera.feature.quicksettings.ui.QuickFlipCamera
import com.google.jetpackcamera.feature.quicksettings.ui.QuickSetCaptureMode
import com.google.jetpackcamera.feature.quicksettings.ui.QuickSetFlash
import com.google.jetpackcamera.feature.quicksettings.ui.QuickSetRatio
import com.google.jetpackcamera.feature.quicksettings.ui.QuickSettingsGrid
import com.google.jetpackcamera.quicksettings.R
import com.google.jetpackcamera.settings.model.AspectRatio
import com.google.jetpackcamera.settings.model.CameraAppSettings
import com.google.jetpackcamera.settings.model.CaptureMode
import com.google.jetpackcamera.settings.model.FlashMode
import com.google.jetpackcamera.settings.model.LensFacing

/**
 * The UI component for quick settings.
 */
@Composable
fun QuickSettingsScreenOverlay(
    modifier: Modifier = Modifier,
    currentCameraSettings: CameraAppSettings,
    isOpen: Boolean = false,
    toggleIsOpen: () -> Unit,
    onLensFaceClick: (lensFace: LensFacing) -> Unit,
    onFlashModeClick: (flashMode: FlashMode) -> Unit,
    onAspectRatioClick: (aspectRation: AspectRatio) -> Unit,
    onCaptureModeClick: (captureMode: CaptureMode) -> Unit
) {
    var shouldShowQuickSetting by remember {
        mutableStateOf(IsExpandedQuickSetting.NONE)
    }

    val backgroundColor =
        animateColorAsState(
            targetValue = Color.Black.copy(alpha = if (isOpen) 0.7f else 0f),
            label = "backgroundColorAnimation"
        )

    val contentAlpha =
        animateFloatAsState(
            targetValue = if (isOpen) 1f else 0f,
            label = "contentAlphaAnimation",
            animationSpec = tween()
        )

    if (isOpen) {
        val onBack = {
            when (shouldShowQuickSetting) {
                IsExpandedQuickSetting.NONE -> toggleIsOpen()
                else -> shouldShowQuickSetting = IsExpandedQuickSetting.NONE
            }
        }
        BackHandler(onBack = onBack)
        Column(
            modifier =
            modifier
                .fillMaxSize()
                .background(color = backgroundColor.value)
                .alpha(alpha = contentAlpha.value)
                .clickable(onClick = onBack),
            verticalArrangement = Arrangement.Center,
            horizontalAlignment = Alignment.CenterHorizontally
        ) {
            ExpandedQuickSettingsUi(
                currentCameraSettings = currentCameraSettings,
                shouldShowQuickSetting = shouldShowQuickSetting,
                setVisibleQuickSetting = { enum: IsExpandedQuickSetting ->
                    shouldShowQuickSetting = enum
                },
                onLensFaceClick = onLensFaceClick,
                onFlashModeClick = onFlashModeClick,
                onAspectRatioClick = onAspectRatioClick,
                onCaptureModeClick = onCaptureModeClick
            )
        }
    } else {
        shouldShowQuickSetting = IsExpandedQuickSetting.NONE
    }
}

// enum representing which individual quick setting is currently expanded
private enum class IsExpandedQuickSetting {
    NONE,
    ASPECT_RATIO
}

/**
 * The UI component for quick settings when it is expanded.
 */
@Composable
private fun ExpandedQuickSettingsUi(
    currentCameraSettings: CameraAppSettings,
    onLensFaceClick: (newLensFace: LensFacing) -> Unit,
    onFlashModeClick: (flashMode: FlashMode) -> Unit,
    onAspectRatioClick: (aspectRation: AspectRatio) -> Unit,
    onCaptureModeClick: (captureMode: CaptureMode) -> Unit,
    shouldShowQuickSetting: IsExpandedQuickSetting,
    setVisibleQuickSetting: (IsExpandedQuickSetting) -> Unit
) {
    Column(
        modifier =
        Modifier
            .padding(
                horizontal = dimensionResource(
                    id = R.dimen.quick_settings_ui_horizontal_padding
                )
            )
    ) {
        // if no setting is chosen, display the grid of settings
        // to change the order of display just move these lines of code above or below each other
        when (shouldShowQuickSetting) {
            IsExpandedQuickSetting.NONE -> {
                val displayedQuickSettings: Array<@Composable () -> Unit> =
                    arrayOf(
                        {
                            QuickSetFlash(
                                modifier = Modifier.testTag(QUICK_SETTINGS_FLASH_BUTTON),
                                onClick = { f: FlashMode -> onFlashModeClick(f) },
                                currentFlashMode = currentCameraSettings.flashMode
                            )
                        },
                        {
                            QuickFlipCamera(
                                modifier = Modifier.testTag(QUICK_SETTINGS_FLIP_CAMERA_BUTTON),
                                setLensFacing = { l: LensFacing -> onLensFaceClick(l) },
                                currentLensFacing = currentCameraSettings.cameraLensFacing
                            )
                        },
                        {
                            QuickSetRatio(
                                modifier = Modifier.testTag(QUICK_SETTINGS_RATIO_BUTTON),
                                onClick = {
                                    setVisibleQuickSetting(
                                        IsExpandedQuickSetting.ASPECT_RATIO
                                    )
                                },
                                ratio = currentCameraSettings.aspectRatio,
                                currentRatio = currentCameraSettings.aspectRatio
                            )
                        },
                        {
                            QuickSetCaptureMode(
<<<<<<< HEAD
                                modifier = Modifier.testTag(QUICK_SETTINGS_CAPTURE_MODE),
=======
                                modifier = Modifier.testTag(QUICK_SETTINGS_CAPTURE_MODE_BUTTON),
>>>>>>> 0082078f
                                setCaptureMode = { c: CaptureMode -> onCaptureModeClick(c) },
                                currentCaptureMode = currentCameraSettings.captureMode
                            )
                        }
                    )
                QuickSettingsGrid(quickSettingsButtons = displayedQuickSettings)
            }
            // if a setting that can be expanded is selected, show it
            IsExpandedQuickSetting.ASPECT_RATIO -> {
                ExpandedQuickSetRatio(

                    setRatio = onAspectRatioClick,
                    currentRatio = currentCameraSettings.aspectRatio
                )
            }
        }
    }
}<|MERGE_RESOLUTION|>--- conflicted
+++ resolved
@@ -37,11 +37,7 @@
 import androidx.compose.ui.platform.testTag
 import androidx.compose.ui.res.dimensionResource
 import com.google.jetpackcamera.feature.quicksettings.ui.ExpandedQuickSetRatio
-<<<<<<< HEAD
-import com.google.jetpackcamera.feature.quicksettings.ui.QUICK_SETTINGS_CAPTURE_MODE
-=======
 import com.google.jetpackcamera.feature.quicksettings.ui.QUICK_SETTINGS_CAPTURE_MODE_BUTTON
->>>>>>> 0082078f
 import com.google.jetpackcamera.feature.quicksettings.ui.QUICK_SETTINGS_FLASH_BUTTON
 import com.google.jetpackcamera.feature.quicksettings.ui.QUICK_SETTINGS_FLIP_CAMERA_BUTTON
 import com.google.jetpackcamera.feature.quicksettings.ui.QUICK_SETTINGS_RATIO_BUTTON
@@ -185,11 +181,7 @@
                         },
                         {
                             QuickSetCaptureMode(
-<<<<<<< HEAD
-                                modifier = Modifier.testTag(QUICK_SETTINGS_CAPTURE_MODE),
-=======
                                 modifier = Modifier.testTag(QUICK_SETTINGS_CAPTURE_MODE_BUTTON),
->>>>>>> 0082078f
                                 setCaptureMode = { c: CaptureMode -> onCaptureModeClick(c) },
                                 currentCaptureMode = currentCameraSettings.captureMode
                             )
