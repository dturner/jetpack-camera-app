--- conflicted
+++ resolved
@@ -245,12 +245,7 @@
  */
 @Composable
 fun QuickSettingUiItem(
-<<<<<<< HEAD
-    @DrawableRes drawableResId: Int,
-=======
-    modifier: Modifier = Modifier,
     painter: Painter,
->>>>>>> 96d1cc4b
     text: String,
     accessibilityText: String,
     onClick: () -> Unit,
